package main

import (
	"context"
	"flag"
	"fmt"
	"os"
	"os/signal"
	"path/filepath"

	"github.com/rusq/slackdump/internal/app"
	"github.com/rusq/slackdump/internal/tracer"

	"github.com/joho/godotenv"
	"github.com/rusq/dlog"
)

const (
	slackTokenEnv  = "SLACK_TOKEN"
	slackCookieEnv = "COOKIE"
)

var build = "dev"

// secrets defines the names of the supported secret files that we load our
// secrets from.  Inexperienced windows users might have bad experience trying
// to create .env file with the notepad as it will battle for having the
// "txt" extension.  Let it have it.
var secrets = []string{".env", ".env.txt", "secrets.txt"}

// params is the command line parameters
type params struct {
<<<<<<< HEAD
	appCfg app.Config
=======
	creds slackCreds
	list  listFlags

	output output

	channelsToExport []string
	dumpFiles        bool

	boost     int
	traceFile string // trace file
	version   bool
}

type output struct {
	filename string
	format   string
}

func (out output) validFormat() bool {
	return out.format != "" && (out.format == outputTypeJSON ||
		out.format == outputTypeText)
}

type slackCreds struct {
	token  string
	cookie string
}
>>>>>>> d9bc8265

	traceFile    string // trace file
	printVersion bool
}

func main() {
	loadSecrets(secrets)

	params, err := parseCmdLine(os.Args[1:])
	if err != nil {
		dlog.Fatal(err)
	}
	if params.printVersion {
		fmt.Println(build)
		return
	}

	ctx, stop := signal.NotifyContext(context.Background(), os.Interrupt)
	defer stop()

	if err := run(ctx, params); err != nil {
		dlog.Fatal(err)
	}
}

// run runs the dumper.
func run(ctx context.Context, p params) error {
	if p.traceFile != "" {
		dlog.Printf("enabling trace, will write to %q", p.traceFile)
		trc := tracer.New(p.traceFile)
		if err := trc.Start(); err != nil {
			return err
		}
		defer func() {
			if err := trc.End(); err != nil {
				dlog.Printf("failed to write the trace file: %s", err)
			}
		}()
	}

	app, err := app.New(p.appCfg)
	if err != nil {
		return err
	}

	return app.Run(ctx)
}

// loadSecrets load secrets from the files in secrets slice.
func loadSecrets(files []string) {
	for _, f := range files {
		godotenv.Load(f)
	}
}

// parseCmdLine parses the command line arguments.
func parseCmdLine(args []string) (params, error) {
	fs := flag.NewFlagSet("", flag.ExitOnError)
	fs.Usage = func() {
		fmt.Fprintf(
			flag.CommandLine.Output(),
			"Slackdump, %s"+
				"Slackdump dumps messages and files from slack using the provided api token.\n"+
				"Will create a number of files having the channel_id as a name.\n"+
				"Files are downloaded into a respective folder with channel_id name\n\n"+
				"Usage:  %s [flags] [channel_id1 ... channel_idN]\n\n",
			build, filepath.Base(os.Args[0]))
		fs.PrintDefaults()
	}

	var p params
	fs.BoolVar(&p.appCfg.ListFlags.Channels, "c", false, "ListFlags channels (aka conversations) and their IDs for export.")
	fs.BoolVar(&p.appCfg.ListFlags.Users, "u", false, "ListFlags users and their IDs. ")
	fs.BoolVar(&p.appCfg.IncludeFiles, "f", false, "enable files download")
	fs.StringVar(&p.appCfg.Output.Filename, "o", "-", "Output `filename` for users and channels.  Use '-' for standard\nOutput.")
	fs.StringVar(&p.appCfg.Output.Format, "r", "", "report `format`.  One of 'json' or 'text'")
	fs.StringVar(&p.appCfg.Creds.Token, "t", os.Getenv(slackTokenEnv), "Specify slack `API_token`, (environment: "+slackTokenEnv+")")
	fs.StringVar(&p.appCfg.Creds.Cookie, "cookie", os.Getenv(slackCookieEnv), "d= cookie `value` (environment: "+slackCookieEnv+")")
	fs.StringVar(&p.traceFile, "trace", os.Getenv("TRACE_FILE"), "trace `file` (optional)")
	fs.BoolVar(&p.printVersion, "V", false, "print printVersion and exit")

	os.Unsetenv(slackTokenEnv)
	os.Unsetenv(slackCookieEnv)

	if err := fs.Parse(args); err != nil {
		return p, err
	}

	p.appCfg.ChannelIDs = fs.Args()

	return p, p.validate()
}

func (p *params) validate() error {
	if p.printVersion {
		return nil
	}
	return p.appCfg.Validate()
}<|MERGE_RESOLUTION|>--- conflicted
+++ resolved
@@ -30,37 +30,7 @@
 
 // params is the command line parameters
 type params struct {
-<<<<<<< HEAD
 	appCfg app.Config
-=======
-	creds slackCreds
-	list  listFlags
-
-	output output
-
-	channelsToExport []string
-	dumpFiles        bool
-
-	boost     int
-	traceFile string // trace file
-	version   bool
-}
-
-type output struct {
-	filename string
-	format   string
-}
-
-func (out output) validFormat() bool {
-	return out.format != "" && (out.format == outputTypeJSON ||
-		out.format == outputTypeText)
-}
-
-type slackCreds struct {
-	token  string
-	cookie string
-}
->>>>>>> d9bc8265
 
 	traceFile    string // trace file
 	printVersion bool
@@ -135,12 +105,13 @@
 	fs.BoolVar(&p.appCfg.ListFlags.Channels, "c", false, "ListFlags channels (aka conversations) and their IDs for export.")
 	fs.BoolVar(&p.appCfg.ListFlags.Users, "u", false, "ListFlags users and their IDs. ")
 	fs.BoolVar(&p.appCfg.IncludeFiles, "f", false, "enable files download")
+	fs.IntVar(&p.appCfg.Boost, "limiter-boost", 120, "rate limiter boost in `events` per minute, will be added to the\nbase slack tier event per minute value.")
 	fs.StringVar(&p.appCfg.Output.Filename, "o", "-", "Output `filename` for users and channels.  Use '-' for standard\nOutput.")
 	fs.StringVar(&p.appCfg.Output.Format, "r", "", "report `format`.  One of 'json' or 'text'")
 	fs.StringVar(&p.appCfg.Creds.Token, "t", os.Getenv(slackTokenEnv), "Specify slack `API_token`, (environment: "+slackTokenEnv+")")
 	fs.StringVar(&p.appCfg.Creds.Cookie, "cookie", os.Getenv(slackCookieEnv), "d= cookie `value` (environment: "+slackCookieEnv+")")
 	fs.StringVar(&p.traceFile, "trace", os.Getenv("TRACE_FILE"), "trace `file` (optional)")
-	fs.BoolVar(&p.printVersion, "V", false, "print printVersion and exit")
+	fs.BoolVar(&p.printVersion, "V", false, "print version and exit")
 
 	os.Unsetenv(slackTokenEnv)
 	os.Unsetenv(slackCookieEnv)
